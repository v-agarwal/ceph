// -*- mode:C++; tab-width:8; c-basic-offset:2; indent-tabs-mode:t -*- 
// vim: ts=8 sw=2 smarttab
/*
 * Ceph - scalable distributed file system
 *
 * Copyright (C) 2004-2006 Sage Weil <sage@newdream.net>
 *
 * This is free software; you can redistribute it and/or
 * modify it under the terms of the GNU Lesser General Public
 * License version 2.1, as published by the Free Software 
 * Foundation.  See file COPYING.
 * 
 */



#ifndef CEPH_RWLock_Posix__H
#define CEPH_RWLock_Posix__H

#include <pthread.h>
#include <string>
#include <include/assert.h>
#include "lockdep.h"
#include "include/atomic.h"
#include "common/valgrind.h"

class RWLock final
{
  mutable pthread_rwlock_t L;
  std::string name;
  mutable int id;
  mutable atomic_t nrlock, nwlock;
  bool track, lockdep;

  std::string unique_name(const char* name) const;

public:
<<<<<<< HEAD
  RWLock(const RWLock& other) = delete;
  const RWLock& operator=(const RWLock& other) = delete;

  RWLock(const std::string &n, bool track_lock=true, bool prioritize_write=false)
    : name(n), id(-1), nrlock(0), nwlock(0), track(track_lock) {
    if (prioritize_write) {
      pthread_rwlockattr_t attr;
      pthread_rwlockattr_init(&attr);
      // PTHREAD_RWLOCK_PREFER_WRITER_NONRECURSIVE_NP
      //   Setting the lock kind to this avoids writer starvation as long as
      //   long as any read locking is not done in a recursive fashion.
      pthread_rwlockattr_setkind_np(&attr,
          PTHREAD_RWLOCK_PREFER_WRITER_NONRECURSIVE_NP);
      pthread_rwlock_init(&L, &attr);
    } else {
      pthread_rwlock_init(&L, NULL);
    }
    if (g_lockdep) id = lockdep_register(name.c_str());
=======
  RWLock(const RWLock& other);
  const RWLock& operator=(const RWLock& other);

  RWLock(const std::string &n, bool track_lock=true, bool ld=true)
    : name(n), id(-1), nrlock(0), nwlock(0), track(track_lock),
      lockdep(ld) {
    pthread_rwlock_init(&L, NULL);
    ANNOTATE_BENIGN_RACE_SIZED(&id, sizeof(id), "RWLock lockdep id");
    ANNOTATE_BENIGN_RACE_SIZED(&nrlock, sizeof(nrlock), "RWlock nrlock");
    ANNOTATE_BENIGN_RACE_SIZED(&nwlock, sizeof(nwlock), "RWlock nwlock");
    if (lockdep && g_lockdep) id = lockdep_register(name.c_str());
>>>>>>> 7731ae92
  }

  bool is_locked() const {
    assert(track);
    return (nrlock.read() > 0) || (nwlock.read() > 0);
  }

  bool is_wlocked() const {
    assert(track);
    return (nwlock.read() > 0);
  }
  ~RWLock() {
    // The following check is racy but we are about to destroy
    // the object and we assume that there are no other users.
    if (track)
      assert(!is_locked());
    pthread_rwlock_destroy(&L);
    if (lockdep && g_lockdep) {
      lockdep_unregister(id);
    }
  }

  void unlock(bool lockdep=true) const {
    if (track) {
      if (nwlock.read() > 0) {
        nwlock.dec();
      } else {
        assert(nrlock.read() > 0);
        nrlock.dec();
      }
    }
    if (lockdep && this->lockdep && g_lockdep)
      id = lockdep_will_unlock(name.c_str(), id);
    int r = pthread_rwlock_unlock(&L);
    assert(r == 0);
  }

  // read
  void get_read() const {
    if (lockdep && g_lockdep) id = lockdep_will_lock(name.c_str(), id);
    int r = pthread_rwlock_rdlock(&L);
    assert(r == 0);
    if (lockdep && g_lockdep) id = lockdep_locked(name.c_str(), id);
    if (track)
      nrlock.inc();
  }
  bool try_get_read() const {
    if (pthread_rwlock_tryrdlock(&L) == 0) {
      if (track)
         nrlock.inc();
      if (lockdep && g_lockdep) id = lockdep_locked(name.c_str(), id);
      return true;
    }
    return false;
  }
  void put_read() const {
    unlock();
  }

  // write
  void get_write(bool lockdep=true) {
    if (lockdep && this->lockdep && g_lockdep)
      id = lockdep_will_lock(name.c_str(), id);
    int r = pthread_rwlock_wrlock(&L);
    assert(r == 0);
    if (lockdep && this->lockdep && g_lockdep)
      id = lockdep_locked(name.c_str(), id);
    if (track)
      nwlock.inc();

  }
  bool try_get_write(bool lockdep=true) {
    if (pthread_rwlock_trywrlock(&L) == 0) {
      if (lockdep && this->lockdep && g_lockdep)
	id = lockdep_locked(name.c_str(), id);
      if (track)
         nwlock.inc();
      return true;
    }
    return false;
  }
  void put_write() {
    unlock();
  }

  void get(bool for_write) {
    if (for_write) {
      get_write();
    } else {
      get_read();
    }
  }

public:
  class RLocker {
    const RWLock &m_lock;

    bool locked;

  public:
   explicit  RLocker(const RWLock& lock) : m_lock(lock) {
      m_lock.get_read();
      locked = true;
    }
    void unlock() {
      assert(locked);
      m_lock.unlock();
      locked = false;
    }
    ~RLocker() {
      if (locked) {
        m_lock.unlock();
      }
    }
  };

  class WLocker {
    RWLock &m_lock;

    bool locked;

  public:
    explicit WLocker(RWLock& lock) : m_lock(lock) {
      m_lock.get_write();
      locked = true;
    }
    void unlock() {
      assert(locked);
      m_lock.unlock();
      locked = false;
    }
    ~WLocker() {
      if (locked) {
        m_lock.unlock();
      }
    }
  };

  class Context {
    RWLock& lock;

  public:
    enum LockState {
      Untaken = 0,
      TakenForRead = 1,
      TakenForWrite = 2,
    };

  private:
    LockState state;

  public:
    explicit Context(RWLock& l) : lock(l), state(Untaken) {}
    Context(RWLock& l, LockState s) : lock(l), state(s) {}

    void get_write() {
      assert(state == Untaken);

      lock.get_write();
      state = TakenForWrite;
    }

    void get_read() {
      assert(state == Untaken);

      lock.get_read();
      state = TakenForRead;
    }

    void unlock() {
      assert(state != Untaken);
      lock.unlock();
      state = Untaken;
    }

    void promote() {
      assert(state == TakenForRead);
      unlock();
      get_write();
    }

    LockState get_state() { return state; }
    void set_state(LockState s) {
      state = s;
    }

    bool is_locked() {
      return (state != Untaken);
    }

    bool is_rlocked() {
      return (state == TakenForRead);
    }

    bool is_wlocked() {
      return (state == TakenForWrite);
    }
  };
};

#endif // !CEPH_RWLock_Posix__H<|MERGE_RESOLUTION|>--- conflicted
+++ resolved
@@ -35,12 +35,13 @@
   std::string unique_name(const char* name) const;
 
 public:
-<<<<<<< HEAD
   RWLock(const RWLock& other) = delete;
   const RWLock& operator=(const RWLock& other) = delete;
 
-  RWLock(const std::string &n, bool track_lock=true, bool prioritize_write=false)
-    : name(n), id(-1), nrlock(0), nwlock(0), track(track_lock) {
+  RWLock(const std::string &n, bool track_lock=true, bool ld=true,
+	 bool prioritize_write=false)
+    : name(n), id(-1), nrlock(0), nwlock(0), track(track_lock),
+    lockdep(ld) {
     if (prioritize_write) {
       pthread_rwlockattr_t attr;
       pthread_rwlockattr_init(&attr);
@@ -53,20 +54,10 @@
     } else {
       pthread_rwlock_init(&L, NULL);
     }
-    if (g_lockdep) id = lockdep_register(name.c_str());
-=======
-  RWLock(const RWLock& other);
-  const RWLock& operator=(const RWLock& other);
-
-  RWLock(const std::string &n, bool track_lock=true, bool ld=true)
-    : name(n), id(-1), nrlock(0), nwlock(0), track(track_lock),
-      lockdep(ld) {
-    pthread_rwlock_init(&L, NULL);
     ANNOTATE_BENIGN_RACE_SIZED(&id, sizeof(id), "RWLock lockdep id");
     ANNOTATE_BENIGN_RACE_SIZED(&nrlock, sizeof(nrlock), "RWlock nrlock");
     ANNOTATE_BENIGN_RACE_SIZED(&nwlock, sizeof(nwlock), "RWlock nwlock");
     if (lockdep && g_lockdep) id = lockdep_register(name.c_str());
->>>>>>> 7731ae92
   }
 
   bool is_locked() const {
