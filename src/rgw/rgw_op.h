--- conflicted
+++ resolved
@@ -386,13 +386,8 @@
   int parse_max_keys();
 
 public:
-<<<<<<< HEAD
-  RGWListBucket() : list_versions(false), max(0), ret(0),
+  RGWListBucket() : list_versions(false), max(0),
                     default_max(0), is_truncated(false), shard_id(-1) {}
-=======
-  RGWListBucket() : list_versions(false), max(0),
-                    default_max(0), is_truncated(false) {}
->>>>>>> 7731ae92
   int verify_permission();
   void pre_exec();
   void execute();
