--- conflicted
+++ resolved
@@ -1410,15 +1410,30 @@
     };
   };
 
+  struct BucketShard {
+    RGWRados *store;
+    rgw_bucket bucket;
+    int shard_id;
+    librados::IoCtx index_ctx;
+    string bucket_obj;
+
+    BucketShard(RGWRados *_store) : store(_store), shard_id(-1) {}
+    int init(rgw_bucket& _bucket, rgw_obj& obj);
+  };
+
   class Object {
     RGWRados *store;
     RGWBucketInfo bucket_info;
     RGWObjectCtx& ctx;
     rgw_obj obj;
 
+    BucketShard bs;
+
     RGWObjState *state;
 
     bool versioning_disabled;
+
+    bool bs_initialized;
 
   protected:
     int get_state(RGWObjState **pstate, bool follow_olh);
@@ -1430,12 +1445,26 @@
 
   public:
     Object(RGWRados *_store, RGWBucketInfo& _bucket_info, RGWObjectCtx& _ctx, rgw_obj& _obj) : store(_store), bucket_info(_bucket_info),
-                                                                                               ctx(_ctx), obj(_obj), state(NULL), versioning_disabled(false) {}
+                                                                                               ctx(_ctx), obj(_obj), bs(store),
+                                                                                               state(NULL), versioning_disabled(false),
+                                                                                               bs_initialized(false) {}
 
     RGWRados *get_store() { return store; }
     rgw_obj& get_obj() { return obj; }
     RGWObjectCtx& get_ctx() { return ctx; }
     RGWBucketInfo& get_bucket_info() { return bucket_info; }
+
+    int get_bucket_shard(BucketShard **pbs) {
+      if (!bs_initialized) {
+        int r = bs.init(bucket_info.bucket, obj);
+        if (r < 0) {
+          return r;
+        }
+        bs_initialized = true;
+      }
+      *pbs = &bs;
+      return 0;
+    }
 
     void set_versioning_disabled(bool status) {
       versioning_disabled = status;
@@ -1874,68 +1903,23 @@
   virtual int put_linked_bucket_info(RGWBucketInfo& info, bool exclusive, time_t mtime, obj_version *pep_objv,
                                      map<string, bufferlist> *pattrs, bool create_entry_point);
 
-  struct BucketShard {
-    RGWRados *store;
-    rgw_bucket bucket;
-    int shard_id;
-    librados::IoCtx index_ctx;
-    string bucket_obj;
-
-    BucketShard(RGWRados *_store) : store(_store), shard_id(-1) {}
-    int init(rgw_bucket& _bucket, rgw_obj& obj);
-  };
-
   int cls_rgw_init_index(librados::IoCtx& io_ctx, librados::ObjectWriteOperation& op, string& oid);
-<<<<<<< HEAD
-  int cls_obj_prepare_op(rgw_bucket& bucket, RGWModifyOp op, string& tag,
-                         rgw_obj& obj, uint16_t bilog_flags);
-  int cls_obj_complete_op(rgw_bucket& bucket, RGWModifyOp op, string& tag, int64_t pool, uint64_t epoch,
+  int cls_obj_prepare_op(BucketShard& bs, RGWModifyOp op, string& tag, rgw_obj& obj, uint16_t bilog_flags);
+  int cls_obj_complete_op(BucketShard& bs, RGWModifyOp op, string& tag, int64_t pool, uint64_t epoch,
                           RGWObjEnt& ent, RGWObjCategory category, list<rgw_obj_key> *remove_objs, uint16_t bilog_flags);
-  int cls_obj_complete_add(rgw_bucket& bucket, string& tag, int64_t pool, uint64_t epoch, RGWObjEnt& ent, RGWObjCategory category, list<rgw_obj_key> *remove_objs, uint16_t bilog_flags);
-  int cls_obj_complete_del(rgw_bucket& bucket, string& tag, int64_t pool, uint64_t epoch, rgw_obj& obj, uint16_t bilog_flags);
-  int cls_obj_complete_cancel(rgw_bucket& bucket, string& tag, rgw_obj& obj, uint16_t bilog_flags);
+  int cls_obj_complete_add(BucketShard& bs, string& tag, int64_t pool, uint64_t epoch, RGWObjEnt& ent,
+                           RGWObjCategory category, list<rgw_obj_key> *remove_objs, uint16_t bilog_flags);
+  int cls_obj_complete_del(BucketShard& bs, string& tag, int64_t pool, uint64_t epoch, rgw_obj& obj, uint16_t bilog_flags);
+  int cls_obj_complete_cancel(BucketShard& bs, string& tag, rgw_obj& obj, uint16_t bilog_flags);
   int cls_obj_set_bucket_tag_timeout(rgw_bucket& bucket, uint64_t timeout);
-  int cls_bucket_list(rgw_bucket& bucket, rgw_obj_key& start, const string& prefix, uint32_t num, bool list_versions,
-                      map<string, RGWObjEnt>& m, bool *is_truncated,
-                      rgw_obj_key *last_entry, bool (*force_check_filter)(const string&  name) = NULL);
-  int cls_bucket_head(rgw_bucket& bucket, struct rgw_bucket_dir_header& header);
-  int cls_bucket_head_async(rgw_bucket& bucket, RGWGetDirHeader_CB *ctx);
-  int list_bi_log_entries(rgw_bucket& bucket, string& marker, uint32_t max, std::list<rgw_bi_log_entry>& result, bool *truncated);
-  int trim_bi_log_entries(rgw_bucket& bucket, string& marker, string& end_marker);
-=======
-  int cls_obj_prepare_op(BucketShard& bs, RGWModifyOp op, string& tag, string& name, string& locator);
-  int cls_obj_complete_op(BucketShard& bs, RGWModifyOp op, string& tag, int64_t pool, uint64_t epoch,
-                          RGWObjEnt& ent, RGWObjCategory category, list<string> *remove_objs);
-  int cls_obj_complete_add(BucketShard& bs, string& tag, int64_t pool, uint64_t epoch, RGWObjEnt& ent, RGWObjCategory category, list<string> *remove_objs);
-  int cls_obj_complete_del(BucketShard& bs, string& tag, int64_t pool, uint64_t epoch, string& name);
-  int cls_obj_complete_cancel(BucketShard& bs, string& tag, string& name);
-  int cls_obj_set_bucket_tag_timeout(rgw_bucket& bucket, uint64_t timeout);
-  int cls_bucket_list(rgw_bucket& bucket, const string& start, const string& prefix, uint32_t hint_num,
-                      map<string, RGWObjEnt>& m, bool *is_truncated, string *last_entry,
+  int cls_bucket_list(rgw_bucket& bucket, rgw_obj_key& start, const string& prefix,
+                      uint32_t num_entries, bool list_versions, map<string, RGWObjEnt>& m,
+                      bool *is_truncated, rgw_obj_key *last_entry,
                       bool (*force_check_filter)(const string&  name) = NULL);
   int cls_bucket_head(rgw_bucket& bucket, map<string, struct rgw_bucket_dir_header>& headers, map<int, string> *bucket_instance_ids = NULL);
   int cls_bucket_head_async(rgw_bucket& bucket, RGWGetDirHeader_CB *ctx, int *num_aio);
-
-  int prepare_update_index(RGWObjState *state, BucketShard& bucket_shard,
-                           RGWModifyOp op, rgw_obj& oid, string& tag);
-  int complete_update_index(BucketShard& bucket_shard, rgw_obj& oid, string& tag, int64_t poolid, uint64_t epoch, uint64_t size,
-                            utime_t& ut, string& etag, string& content_type, bufferlist *acl_bl, RGWObjCategory category,
-			    list<string> *remove_objs);
-  int complete_update_index_del(BucketShard& bucket_shard, rgw_obj& oid, string& tag, int64_t pool, uint64_t epoch) {
-    if (bucket_is_system(bucket_shard.bucket))
-      return 0;
-
-    return cls_obj_complete_del(bucket_shard, tag, pool, epoch, oid.object);
-  }
-  int complete_update_index_cancel(BucketShard& bucket_shard, rgw_obj& oid, string& tag) {
-    if (bucket_is_system(bucket_shard.bucket))
-      return 0;
-
-    return cls_obj_complete_cancel(bucket_shard, tag, oid.object);
-  }
   int list_bi_log_entries(rgw_bucket& bucket, int shard_id, string& marker, uint32_t max, std::list<rgw_bi_log_entry>& result, bool *truncated);
   int trim_bi_log_entries(rgw_bucket& bucket, int shard_id, string& marker, string& end_marker);
->>>>>>> 235d97a6
 
   int bi_get_instance(rgw_obj& obj, rgw_bucket_dir_entry *dirent);
   int bi_get(rgw_bucket& bucket, rgw_obj& obj, BIIndexType index_type, rgw_cls_bi_entry *entry);
@@ -2015,8 +1999,6 @@
   }
 
  private:
-<<<<<<< HEAD
-=======
   /**
    * This is a helper method, it generates a list of bucket index objects with the given
    * bucket base oid and number of shards.
@@ -2043,9 +2025,6 @@
   int get_bucket_index_object(const string& bucket_oid_base, const string& obj_key,
       uint32_t num_shards, RGWBucketInfo::BIShardsHashType hash_type, string *bucket_obj, int *shard);
 
-  int process_intent_log(rgw_bucket& bucket, string& oid,
-			 time_t epoch, int flags, bool purge);
->>>>>>> 235d97a6
   /**
    * Check the actual on-disk state of the object specified
    * by list_state, and fill in the time and size of object.
